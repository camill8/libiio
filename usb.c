--- conflicted
+++ resolved
@@ -550,12 +550,8 @@
 }
 
 static const struct iio_backend_ops usb_ops = {
-<<<<<<< HEAD
 	.scan = usb_context_scan,
 	.create = usb_create_context_from_args,
-	.get_version = usb_get_version,
-=======
->>>>>>> 48e5852a
 	.open = usb_open,
 	.close = usb_close,
 	.read = usb_read,
