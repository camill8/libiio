// SPDX-License-Identifier: LGPL-2.1-or-later
/*
 * libiio - Library for interfacing industrial I/O (IIO) devices
 *
 * Copyright (C) 2014-2020 Analog Devices, Inc.
 * Author: Robin Getz <robin.getz@analog.com>
 *         Matej Kenda <matejken@gmail.com>
 *
 * Some of this is insipred from libavahi's example:
 * https://avahi.org/doxygen/html/client-browse-services_8c-example.html
 * which is also LGPL 2.1 or later.
 */

#include "dns_sd.h"
#include "iio-debug.h"
#include "iio-lock.h"
#include "iio-private.h"
#include "network.h"

#include <errno.h>
#ifdef _WIN32
#include <winsock2.h>
#include <ws2tcpip.h>
#else
#include <netdb.h>
#include <string.h>
#include <sys/socket.h>
#include <sys/types.h>
#include <unistd.h>
#endif

#ifdef _WIN32
#define close(s) closesocket(s)
#endif

#define DEFAULT_TIMEOUT_MS 5000

static void dnssd_free_discovery_data(struct dns_sd_discovery_data *d)
{
	free(d->hostname);
	free(d->address);
	free(d);
}

/* Some functions for handling common linked list operations */
static void dnssd_remove_node(const struct iio_context_params *params,
			      struct dns_sd_discovery_data **ddata, int n)
{
	struct dns_sd_discovery_data *d, *ndata, *ldata, *tdata;
	int i;

	d = *ddata;
	ldata = NULL;

	if (n == 0) {
		tdata = d->next;
		dnssd_free_discovery_data(d);
		d = tdata;
	} else {
		for (i = 0, ndata = d; ndata->next != NULL; ndata = ndata->next) {
			if (i == n) {
				/* Could be NULL or node, both are OK */
				tdata = ndata->next;
				/* free the node to be removed */
				dnssd_free_discovery_data(ndata);
				/* snip it out */
				ldata->next = tdata;
				break;
			}
			ldata = ndata;
			i++;
		}
		if (i < n) {
			prm_err(params, "dnssd_remove_node call when %i exceeds "
				"list length (%i)\n", n, i);
		}
	}

	*ddata = d;
}

/* The only way to support scan context from the network is when
 * DNS Service Discovery is turned on
 */

<<<<<<< HEAD
struct iio_scan_backend_context {
	struct addrinfo *res;
};

static int dnssd_fill_context_info(const struct iio_context_params *params,
				   struct iio_context_info *info,
				   char *hostname, char *addr_str, int port)
=======
static int dnssd_fill_context_info(struct iio_context_info *info,
		char *hostname, char *addr_str, int port)
>>>>>>> e1f6a840
{
	struct iio_context *ctx;
	char uri[sizeof("ip:") + MAXHOSTNAMELEN + sizeof (":65535") + 1];
	char description[255], *p;
	const char *hw_model, *serial;
	unsigned int i;

	ctx = network_create_context(params, addr_str);
	if (!ctx) {
		prm_err(params, "No context at %s\n", addr_str);
		return -ENOMEM;
	}

	if (port == IIOD_PORT)
		iio_snprintf(uri, sizeof(uri), "ip:%s", hostname);
	else
		iio_snprintf(uri, sizeof(uri), "ip:%s:%d", hostname, port);

	hw_model = iio_context_get_attr_value(ctx, "hw_model");
	serial = iio_context_get_attr_value(ctx, "hw_serial");

	if (hw_model && serial) {
		iio_snprintf(description, sizeof(description), "%s (%s), serial=%s",
				addr_str, hw_model, serial);
	} else if (hw_model) {
		iio_snprintf(description, sizeof(description), "%s %s", addr_str, hw_model);
	} else if (serial) {
		iio_snprintf(description, sizeof(description), "%s %s", addr_str, serial);
	} else if (iio_context_get_devices_count(ctx) == 0) {
		iio_snprintf(description, sizeof(description), "%s", ctx->description);
	} else {
		iio_snprintf(description, sizeof(description), "%s (", addr_str);
		p = description + strlen(description);
		for (i = 0; i < iio_context_get_devices_count(ctx) - 1; i++) {
			const struct iio_device *dev = iio_context_get_device(ctx, i);
			const char *name = iio_device_get_name(dev);
			if (name) {
				iio_snprintf(p, sizeof(description) - strlen(description) -1,
						"%s,",  name);
				p += strlen(p);
			}
		}
		p--;
		*p = ')';
	}

	iio_context_destroy(ctx);

	info->uri = iio_strdup(uri);
	if (!info->uri)
		return -ENOMEM;

	info->description = iio_strdup(description);
	if (!info->description) {
		free(info->uri);
		return -ENOMEM;
	}

	return 0;
}

/*
 * remove the ones in the list that you can't connect to
 * This is sort of silly, but we have seen non-iio devices advertised
 * and discovered on the network. Oh well....
 */
void port_knock_discovery_data(const struct iio_context_params *params,
			       struct dns_sd_discovery_data **ddata)
{
	struct dns_sd_discovery_data *d, *ndata;
	unsigned int timeout_ms;
	int i, ret;

	if (params->timeout_ms)
		timeout_ms = params->timeout_ms;
	else
		timeout_ms = DEFAULT_TIMEOUT_MS;

	d = *ddata;
	iio_mutex_lock(d->lock);
	for (i = 0, ndata = d; ndata->next != NULL; ) {
		char port_str[6];
		struct addrinfo hints, *res, *rp;
		int fd;
		bool found = false;

		memset(&hints, 0, sizeof(hints));
		hints.ai_family = AF_UNSPEC;
		hints.ai_socktype = SOCK_STREAM;

		iio_snprintf(port_str, sizeof(port_str), "%hu", ndata->port);
		ret = getaddrinfo(ndata->addr_str, port_str, &hints, &res);

		/* getaddrinfo() returns a list of address structures */
		if (ret) {
			prm_dbg(params, "Unable to find host ('%s'): %s\n",
				ndata->hostname,
				gai_strerror(ret));
		} else {
			for (rp = res; rp != NULL; rp = rp->ai_next) {
				fd = create_socket(rp, timeout_ms);
				if (fd < 0) {
					prm_dbg(params, "Unable to open %s%s socket ('%s:%d' %s)\n",
						rp->ai_family == AF_INET ? "ipv4" : "",
						rp->ai_family == AF_INET6? "ipv6" : "",
						ndata->hostname, ndata->port,
						ndata->addr_str);
				} else {
					close(fd);
					prm_dbg(params, "Something %s%s at '%s:%d' %s)\n",
						rp->ai_family == AF_INET ? "ipv4" : "",
						rp->ai_family == AF_INET6? "ipv6" : "",
						ndata->hostname, ndata->port,
						ndata->addr_str);
					found = true;
				}
			}
		}
		freeaddrinfo(res);
		ndata = ndata->next;
		if (found) {
			i++;
		} else {
			dnssd_remove_node(params, &d, i);
		}
	}
	iio_mutex_unlock(d->lock);
	*ddata = d;

	return;
}

void remove_dup_discovery_data(const struct iio_context_params *params,
			       struct dns_sd_discovery_data **ddata)
{
	struct dns_sd_discovery_data *d, *ndata, *mdata;
	int i, j;

	d = *ddata;

	if (!d)
		return;

	if (!d->next)
		return;

	iio_mutex_lock(d->lock);
	for (i = 0, ndata = d; ndata->next != NULL; ndata = ndata->next) {
		for (j = i + 1, mdata = ndata->next; mdata->next != NULL; mdata = mdata->next) {
			if (!strcmp(mdata->hostname, ndata->hostname) &&
					!strcmp(mdata->addr_str, ndata->addr_str)){
				prm_dbg(params, "Removing duplicate in list: '%s'\n",
					ndata->hostname);
				dnssd_remove_node(params, &d, j);
			}
			j++;
		}
		i++;
	}
	iio_mutex_unlock(d->lock);

	*ddata = d;
}

int dnssd_context_scan(struct iio_scan_result *scan_result)
{
<<<<<<< HEAD
	const struct iio_context_params *params = get_default_params();
	struct iio_context_info **info;
=======
>>>>>>> e1f6a840
	struct dns_sd_discovery_data *ddata, *ndata;
	struct iio_context_info *info;
	int ret = 0;

	ret = dnssd_find_hosts(params, &ddata);

	/* if we return an error when no devices are found, then other scans will fail */
	if (ret == -ENXIO) {
		ret = 0;
		goto fail;
	}

	if (ret < 0)
		goto fail;

	for (ndata = ddata; ndata->next != NULL; ndata = ndata->next) {
		info = iio_scan_result_add(scan_result);
		if (!info) {
			prm_err(params, "Out of memory when adding new scan result\n");
			ret = -ENOMEM;
			break;
		}

<<<<<<< HEAD
		ret = dnssd_fill_context_info(params, *info,
=======
		ret = dnssd_fill_context_info(info,
>>>>>>> e1f6a840
				ndata->hostname, ndata->addr_str,ndata->port);
		if (ret < 0) {
			prm_dbg(params, "Failed to add %s (%s) err: %d\n",
				ndata->hostname, ndata->addr_str, ret);
			break;
		}
	}

fail:
	dnssd_free_all_discovery_data(params, ddata);
	return ret;
}

int dnssd_discover_host(const struct iio_context_params *params, char *addr_str,
			size_t addr_len, uint16_t *port)
{
	struct dns_sd_discovery_data *ddata;
	int ret = 0;

	ret = dnssd_find_hosts(params, &ddata);

	if (ret < 0)
		goto host_fail;

	if (ddata) {
		*port = ddata->port;
		iio_strlcpy(addr_str, ddata->addr_str, addr_len);
	}

host_fail:
	dnssd_free_all_discovery_data(params, ddata);

	/* negative error codes, 0 for no data */
	return ret;
}

void dnssd_free_all_discovery_data(const struct iio_context_params *params,
				   struct dns_sd_discovery_data *d)
{
	while (d)
		dnssd_remove_node(params, &d, 0);
}<|MERGE_RESOLUTION|>--- conflicted
+++ resolved
@@ -83,18 +83,9 @@
  * DNS Service Discovery is turned on
  */
 
-<<<<<<< HEAD
-struct iio_scan_backend_context {
-	struct addrinfo *res;
-};
-
 static int dnssd_fill_context_info(const struct iio_context_params *params,
 				   struct iio_context_info *info,
 				   char *hostname, char *addr_str, int port)
-=======
-static int dnssd_fill_context_info(struct iio_context_info *info,
-		char *hostname, char *addr_str, int port)
->>>>>>> e1f6a840
 {
 	struct iio_context *ctx;
 	char uri[sizeof("ip:") + MAXHOSTNAMELEN + sizeof (":65535") + 1];
@@ -261,11 +252,7 @@
 
 int dnssd_context_scan(struct iio_scan_result *scan_result)
 {
-<<<<<<< HEAD
 	const struct iio_context_params *params = get_default_params();
-	struct iio_context_info **info;
-=======
->>>>>>> e1f6a840
 	struct dns_sd_discovery_data *ddata, *ndata;
 	struct iio_context_info *info;
 	int ret = 0;
@@ -289,11 +276,7 @@
 			break;
 		}
 
-<<<<<<< HEAD
-		ret = dnssd_fill_context_info(params, *info,
-=======
-		ret = dnssd_fill_context_info(info,
->>>>>>> e1f6a840
+		ret = dnssd_fill_context_info(params, info,
 				ndata->hostname, ndata->addr_str,ndata->port);
 		if (ret < 0) {
 			prm_dbg(params, "Failed to add %s (%s) err: %d\n",
